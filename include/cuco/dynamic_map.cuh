--- conflicted
+++ resolved
@@ -170,17 +170,11 @@
    * are the same value
    */
   dynamic_map(std::size_t initial_capacity,
-<<<<<<< HEAD
               empty_key<Key> empty_key_sentinel,
               empty_value<Value> empty_value_sentinel,
-              Allocator const& alloc = Allocator{});
-=======
-              sentinel::empty_key<Key> empty_key_sentinel,
-              sentinel::empty_value<Value> empty_value_sentinel,
-              sentinel::erased_key<Key> erased_key_sentinel,
+              erased_key<Key> erased_key_sentinel,
               Allocator const& alloc = Allocator{},
               cudaStream_t stream    = nullptr);
->>>>>>> 125e3312
 
   /**
    * @brief Destroys the map and frees its contents
