--- conflicted
+++ resolved
@@ -335,8 +335,7 @@
   auto const num = cuco::detail::distance(first, last);
   if (num == 0) { return; }
 
-<<<<<<< HEAD
-  auto const grid_size = cuco::detail::grid_size(num, cg_size);
+  using shmem_size_type = int32_t;
 
   auto constexpr has_init = false;
   auto const init = this->empty_value_sentinel();  // use empty_sentinel as unused init value
@@ -367,9 +366,6 @@
   static_map_ns::detail::insert_or_apply<has_init, cg_size, cuco::detail::default_block_size()>
     <<<grid_size, cuco::detail::default_block_size(), 0, stream.get()>>>(
       first, num, init, op, ref(op::insert_or_apply));
-=======
-  using shmem_size_type = int32_t;
-
   int32_t const default_grid_size = cuco::detail::grid_size(num, cg_size);
 
   if constexpr (cg_size == 1) {
@@ -421,7 +417,6 @@
       <<<default_grid_size, cuco::detail::default_block_size(), 0, stream.get()>>>(
         first, num, op, ref(op::insert_or_apply));
   }
->>>>>>> bd4e27b3
 }
 
 template <class Key,
