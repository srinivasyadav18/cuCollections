--- conflicted
+++ resolved
@@ -34,21 +34,8 @@
 
 using size_type = std::size_t;
 
-<<<<<<< HEAD
 template <bool HasInit, typename Map, typename Init>
 void test_insert_or_apply(Map& map, size_type num_keys, size_type num_unique_keys, Init init)
-=======
-struct binary_plus_op {
-  template <typename T, cuda::thread_scope Scope>
-  __device__ void operator()(cuda::atomic_ref<T, Scope> lhs, T rhs)
-  {
-    lhs.fetch_add(rhs, cuda::memory_order_relaxed);
-  }
-};
-
-template <typename Map>
-void test_insert_or_apply(Map& map, size_type num_keys, size_type num_unique_keys)
->>>>>>> bd4e27b3
 {
   REQUIRE((num_keys % num_unique_keys) == 0);
 
@@ -62,15 +49,12 @@
       return cuco::pair<Key, Value>{i % num_unique_keys, 1};
     }));
 
-<<<<<<< HEAD
   auto constexpr plus_op = cuco::reduce::plus{};
   if constexpr (HasInit) {
     map.insert_or_apply(pairs_begin, pairs_begin + num_keys, init, plus_op);
   } else {
     map.insert_or_apply(pairs_begin, pairs_begin + num_keys, plus_op);
   }
-=======
-  map.insert_or_apply(pairs_begin, pairs_begin + num_keys, binary_plus_op{});
 
   REQUIRE(map.size() == num_unique_keys);
 
@@ -135,7 +119,6 @@
   cuco::static_map_ns::detail::insert_or_apply_shmem<cg_size, shmem_block_size, shared_map_ref_type>
     <<<shmem_grid_size, shmem_block_size, 0, stream.get()>>>(
       pairs_begin, num_keys, binary_plus_op{}, map.ref(cuco::op::insert_or_apply), window_extent);
->>>>>>> bd4e27b3
 
   REQUIRE(map.size() == num_unique_keys);
 
@@ -220,33 +203,11 @@
 
   constexpr size_type num_keys = 100;
 
-<<<<<<< HEAD
-=======
-  auto map = cuco::static_map<Key,
-                              Value,
-                              cuco::extent<size_type>,
-                              cuda::thread_scope_device,
-                              thrust::equal_to<Key>,
-                              cuco::linear_probing<1, cuco::murmurhash3_32<Key>>,
-                              cuco::cuda_allocator<std::byte>,
-                              cuco::storage<2>>{
-    num_keys, cuco::empty_key<Key>{-1}, cuco::empty_value<Value>{0}};
-
-  test_insert_or_apply(map, num_keys, num_keys);
-}
-
-TEMPLATE_TEST_CASE_SIG(
-  "static_map insert_or_apply shared memory", "", ((typename Key)), (int32_t), (int64_t))
-{
-  using Value = Key;
-
->>>>>>> bd4e27b3
   using map_type = cuco::static_map<Key,
                                     Value,
                                     cuco::extent<size_type>,
                                     cuda::thread_scope_device,
                                     thrust::equal_to<Key>,
-<<<<<<< HEAD
                                     cuco::linear_probing<2, cuco::murmurhash3_32<Key>>,
                                     cuco::cuda_allocator<std::byte>,
                                     cuco::storage<2>>;
@@ -270,7 +231,20 @@
   {
     auto map = map_type{num_keys, cuco::empty_key<Key>{-1}, cuco::empty_value<Value>{0}};
     test_insert_or_apply<false>(map, num_keys, num_keys, static_cast<Value>(-1));
-=======
+  }
+}
+
+
+TEMPLATE_TEST_CASE_SIG(
+  "static_map insert_or_apply shared memory", "", ((typename Key)), (int32_t), (int64_t))
+{
+  using Value = Key;
+
+  using map_type = cuco::static_map<Key,
+                                    Value,
+                                    cuco::extent<size_type>,
+                                    cuda::thread_scope_device,
+                                    thrust::equal_to<Key>,
                                     cuco::linear_probing<1, cuco::murmurhash3_32<Key>>,
                                     cuco::cuda_allocator<std::byte>,
                                     cuco::storage<2>>;
@@ -281,7 +255,7 @@
     constexpr size_type num_unique_keys = 100;
 
     auto map = map_type{num_keys, cuco::empty_key<Key>{-1}, cuco::empty_value<Value>{0}};
-    test_insert_or_apply_shmem(map, num_keys, num_unique_keys);
+    test_insert_or_apply_shmem<true>(map, num_keys, num_unique_keys, static_cast<Value>(0));
   }
 
   SECTION("unique keys")
@@ -290,7 +264,6 @@
     constexpr size_type num_unique_keys = num_keys;
 
     auto map = map_type{num_keys, cuco::empty_key<Key>{-1}, cuco::empty_value<Value>{0}};
-    test_insert_or_apply_shmem(map, num_keys, num_unique_keys);
->>>>>>> bd4e27b3
+    test_insert_or_apply_shmem<true>(map, num_keys, num_unique_keys, static_cast<Value>(0));
   }
 }